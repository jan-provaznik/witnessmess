name: Publish packages to PyPi.
on:
  workflow_dispatch:

jobs:
<<<<<<< HEAD
  build:
    name: Build and publish
    runs-on: ubuntu-latest

    steps:
      - uses: actions/checkout@v3
      - uses: actions/setup-python@v4
        with:
          python-version: '3.10'

      - name: Install dependencies
        run: |-
          python -m pip install --upgrade pip
          python -m pip install build

      - name: Build platform independent wheel 
        run: |-
          python -m build --wheel --outdir dist

      - name: Publish wheel to PyPi (testing)
        uses: pypa/gh-action-pypi-publish@release/v1
        with:
          repository_url: https://test.pypi.org/legacy/
          password: ${{ secrets.PYPI_API_TOKEN }}
          packages_dir: dist
          skip_existing: true
=======
  nothing:
    name: Do nothing
    runs-on: ubuntu-latest
    steps:
      - name: Say nothing
        shell: bash
        run: |-
          echo 'Do nothing'
>>>>>>> 7714b4d5
<|MERGE_RESOLUTION|>--- conflicted
+++ resolved
@@ -3,7 +3,6 @@
   workflow_dispatch:
 
 jobs:
-<<<<<<< HEAD
   build:
     name: Build and publish
     runs-on: ubuntu-latest
@@ -29,14 +28,4 @@
           repository_url: https://test.pypi.org/legacy/
           password: ${{ secrets.PYPI_API_TOKEN }}
           packages_dir: dist
-          skip_existing: true
-=======
-  nothing:
-    name: Do nothing
-    runs-on: ubuntu-latest
-    steps:
-      - name: Say nothing
-        shell: bash
-        run: |-
-          echo 'Do nothing'
->>>>>>> 7714b4d5
+          skip_existing: true